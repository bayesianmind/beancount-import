--- conflicted
+++ resolved
@@ -130,12 +130,9 @@
   journalDirty: boolean;
   selectedTab: number;
   selectedDataTab: number;
-<<<<<<< HEAD
   filterText: string;
-=======
   settingsOpen: boolean;
   settingsCandidatesLeft: boolean;
->>>>>>> e3f12fb2
 }
 
 class AppComponent
@@ -214,12 +211,9 @@
     ...this.props.serverConnection.state,
     journalDirty: false,
     ...this.getSelectedTabsFromUrl(),
-<<<<<<< HEAD
     filterText: ""
-=======
     settingsOpen: false,
     settingsCandidatesLeft: false
->>>>>>> e3f12fb2
   };
 
   selectFile = (
@@ -452,7 +446,6 @@
   };
 }
 
-<<<<<<< HEAD
 class FilterBar extends React.PureComponent<{
   filterText: string;
   onChange: (filterText: string) => void;
@@ -475,7 +468,7 @@
     );
   }
 }
-=======
+
 const link = document.createElement("link");
 link.setAttribute(
   "href",
@@ -483,7 +476,6 @@
 );
 link.setAttribute("rel", "stylesheet");
 document.body.appendChild(link);
->>>>>>> e3f12fb2
 
 const root = document.createElement("div");
 document.body.appendChild(root);
