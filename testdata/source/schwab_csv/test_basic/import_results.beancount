;; date: 2018-06-28
;; info: {"filename": "<testdata>/test_basic/transactions/Intelligent_Transactions_20201115-180120.CSV", "line": 16, "type": "text/csv"}

; features: [
;             {
;               "amount": "-0.05 USD",
;               "date": "2018-06-28",
;               "key_value_pairs": {
;                 "desc": "INTEREST 05/30THRU 06/27",
;                 "schwab_action": "Margin Interest"
;               },
;               "source_account": "Assets:Schwab:Intelligent-4321:Cash"
;             }
;           ]
2018-06-28 * "MARGININTEREST - INTEREST 05/30THRU 06/27"
  Assets:Schwab:Intelligent-4321:Cash  -0.05 USD
    date: 2018-06-28
    schwab_action: "Margin Interest"
    source_desc: "INTEREST 05/30THRU 06/27"
  Expenses:FIXME                        0.05 USD

;; date: 2019-06-11
;; info: {"filename": "<testdata>/test_basic/transactions/Intelligent_Transactions_20201115-180120.CSV", "line": 15, "type": "text/csv"}

; features: [
;             {
;               "amount": "-1.05 USD",
;               "date": "2019-06-11",
;               "key_value_pairs": {
;                 "desc": "NOKIA CORP FSPONSORED ADR 1 ADR REPS 1 ORD SHS",
;                 "schwab_action": "Foreign Tax Paid"
;               },
;               "source_account": "Assets:Schwab:Intelligent-4321:Cash"
;             }
;           ]
2019-06-11 * "INVBANKTRAN - NOKIA CORP FSPONSORED ADR 1 ADR REPS 1 ORD SHS"
  Assets:Schwab:Intelligent-4321:Cash  -1.05 USD
    date: 2019-06-11
    schwab_action: "Foreign Tax Paid"
    source_desc: "NOKIA CORP FSPONSORED ADR 1 ADR REPS 1 ORD SHS"
  Expenses:FIXME                        1.05 USD

;; date: 2019-06-11
;; info: {"filename": "<testdata>/test_basic/transactions/Intelligent_Transactions_20201115-180120.CSV", "line": 14, "type": "text/csv"}

; features: []
2019-06-11 * "INVBANKTRAN - NOKIA CORP FSPONSORED ADR 1 ADR REPS 1 ORD SHS"
  Assets:Schwab:Intelligent-4321:Cash  -0.47 USD
    date: 2019-06-11
    schwab_action: "ADR Mgmt Fee"
    source_desc: "NOKIA CORP FSPONSORED ADR 1 ADR REPS 1 ORD SHS"
  Expenses:Brokerage-Fees:Schwab        0.47 USD

;; date: 2019-06-11
;; info: {"filename": "<testdata>/test_basic/transactions/Intelligent_Transactions_20201115-180120.CSV", "line": 13, "type": "text/csv"}

; features: []
2019-06-11 * "INCOME - DIV - NOKIA CORP FSPONSORED ADR 1 ADR REPS 1 ORD SHS"
  Assets:Schwab:Intelligent-4321:Cash   6.32 USD
    date: 2019-06-11
    schwab_action: "Qualified Dividend"
    source_desc: "NOKIA CORP FSPONSORED ADR 1 ADR REPS 1 ORD SHS"
  Income:Dividend:Schwab:NOK           -6.32 USD

;; date: 2019-11-22
;; info: {"filename": "<testdata>/test_basic/transactions/EAC_Checking_Transactions_20201223-160009.CSV", "line": 13, "type": "text/csv"}

; features: [
;             {
;               "amount": "-1234.11 USD",
;               "date": "2019-11-22",
;               "key_value_pairs": {
;                 "desc": "Check Paid #1002",
;                 "schwab_action": "CHECK"
;               },
;               "source_account": "Assets:Schwab:Checking"
;             }
;           ]
2019-11-22 * "CHECK - Check Paid #1002"
  Assets:Schwab:Checking  -1234.11 USD
    date: 2019-11-22
    schwab_action: "CHECK"
    source_desc: "Check Paid #1002"
  Expenses:FIXME           1234.11 USD

;; date: 2019-12-20
;; info: {"filename": "<testdata>/test_basic/transactions/Intelligent_Transactions_20201115-180120.CSV", "line": 12, "type": "text/csv"}

; features: []
2019-12-20 * "INCOME - DIV - ISHARES CORE MSCI EMERGING ETF"
  Assets:Schwab:Intelligent-4321:Cash   156.87 USD
    date: 2019-12-20
    schwab_action: "Special Dividend"
    source_desc: "ISHARES CORE MSCI EMERGING ETF"
  Income:Dividend:Schwab:IEMG          -156.87 USD

;; date: 2020-01-06
;; info: {"filename": "<testdata>/test_basic/transactions/Intelligent_Transactions_20201115-180120.CSV", "line": 11, "type": "text/csv"}

; features: []
2020-01-06 * "INCOME - DIV - VANECK VECTORS J.P. MORGAN EM LOCAL CURRENCYBOND ETF"
  Assets:Schwab:Intelligent-4321:Cash   51.77 USD
    date: 2020-01-06
    schwab_action: "Pr Yr Cash Div"
    source_desc: "VANECK VECTORS J.P. MORGAN EM LOCAL CURRENCYBOND ETF"
  Income:Dividend:Schwab:EMLC          -51.77 USD

;; date: 2020-01-10
;; info: {"filename": "<testdata>/test_basic/transactions/EAC_Checking_Transactions_20201223-160009.CSV", "line": 12, "type": "text/csv"}

; features: [
;             {
;               "amount": "-16.69 USD",
;               "date": "2020-01-10",
;               "key_value_pairs": {
;                 "desc": "ATM AT SOME BANK",
;                 "schwab_action": "ATM"
;               },
;               "source_account": "Assets:Schwab:Checking"
;             }
;           ]
2020-01-10 * "ATM - ATM AT SOME BANK"
  Assets:Schwab:Checking  -16.69 USD
    date: 2020-01-10
    schwab_action: "ATM"
    source_desc: "ATM AT SOME BANK"
  Expenses:FIXME           16.69 USD

;; date: 2020-01-12
;; info: {"filename": "<testdata>/test_basic/transactions/EAC_Checking_Transactions_20201223-160009.CSV", "line": 11, "type": "text/csv"}

; features: [
;             {
;               "amount": "-6.14 USD",
;               "date": "2020-01-12",
;               "key_value_pairs": {
;                 "desc": "COMPASS VENDING   BURNABY BC #000000190",
;                 "schwab_action": "VISA"
;               },
;               "source_account": "Assets:Schwab:Checking"
;             }
;           ]
2020-01-12 * "VISA - COMPASS VENDING   BURNABY BC #000000190"
  Assets:Schwab:Checking  -6.14 USD
    date: 2020-01-12
    schwab_action: "VISA"
    source_desc: "COMPASS VENDING   BURNABY BC #000000190"
  Expenses:FIXME           6.14 USD

;; date: 2020-01-31
;; info: {"filename": "<testdata>/test_basic/transactions/EAC_Checking_Transactions_20201223-160009.CSV", "line": 10, "type": "text/csv"}

; features: []
<<<<<<< HEAD
2020-01-31 * "INTADJUST - Interest Paid"
=======
2020-01-31 * "INTEREST - Interest Paid"
>>>>>>> 8207a377
  Assets:Schwab:Checking   0.09 USD
    date: 2020-01-31
    schwab_action: "INTADJUST"
    source_desc: "Interest Paid"
  Income:Interest:Schwab  -0.09 USD

;; date: 2020-03-17
;; info: {"filename": "<testdata>/test_basic/transactions/Intelligent_Transactions_20201115-180120.CSV", "line": 17, "type": "text/csv"}

; features: []
2020-03-17 * "BUYOPT - PUT SMALL CAP INDEX $32 EXP 04/01/20"
  Assets:Schwab:Intelligent-4321:SMAL040120203200P       100 SMAL040120203200P {12.53 USD}
    date: 2020-03-17
    schwab_action: "Buy to Open"
    source_desc: "PUT SMALL CAP INDEX $32 EXP 04/01/20"
  Assets:Schwab:Intelligent-4321:Cash               -1253.65 USD
    date: 2020-03-17
    schwab_action: "Buy to Open"
    source_desc: "PUT SMALL CAP INDEX $32 EXP 04/01/20"
  Expenses:Brokerage-Fees:Schwab                        0.65 USD

;; date: 2020-03-18
;; info: {"filename": "<testdata>/test_basic/transactions/Intelligent_Transactions_20201115-180120.CSV", "line": 18, "type": "text/csv"}

; features: []
2020-03-18 * "SELLOPT - PUT SMALL CAP INDEX $32 EXP 04/01/20"
  Assets:Schwab:Intelligent-4321:SMAL040120203200P     -100 SMAL040120203200P {} @ 15.66 USD
    date: 2020-03-18
    schwab_action: "Sell to Close"
    source_desc: "PUT SMALL CAP INDEX $32 EXP 04/01/20"
  Assets:Schwab:Intelligent-4321:Cash               1565.32 USD
    date: 2020-03-18
    schwab_action: "Sell to Close"
    source_desc: "PUT SMALL CAP INDEX $32 EXP 04/01/20"
  Income:Capital-Gains:Schwab:SMAL040120203200P
  Expenses:Brokerage-Fees:Schwab                       0.68 USD

;; date: 2020-03-27
;; info: {"filename": "<testdata>/test_basic/transactions/Intelligent_Transactions_20201115-180120.CSV", "line": 19, "type": "text/csv"}

; features: []
2020-03-27 * "SELLOPT - PUT SMALL CAP INDEX $10 EXP 06/19/20"
  Assets:Schwab:Intelligent-4321:SMAL061920201000P    -100 SMAL061920201000P {} @ 8.48 USD
    date: 2020-03-27
    schwab_action: "Sell to Open"
    source_desc: "PUT SMALL CAP INDEX $10 EXP 06/19/20"
  Assets:Schwab:Intelligent-4321:Cash               847.33 USD
    date: 2020-03-27
    schwab_action: "Sell to Open"
    source_desc: "PUT SMALL CAP INDEX $10 EXP 06/19/20"
  Expenses:Brokerage-Fees:Schwab                      0.67 USD

;; date: 2020-03-30
;; info: {"filename": "<testdata>/test_basic/transactions/Intelligent_Transactions_20201115-180120.CSV", "line": 21, "type": "text/csv"}

; features: []
2020-03-30 * "BUYOPT - CALL SMALL CAP INDEX $83 EXP 04/03/20"
  Assets:Schwab:Intelligent-4321:SMAL040320208300C     200 SMAL040320208300C {0.49 USD}
    date: 2020-03-30
    schwab_action: "Buy to Open"
    source_desc: "CALL SMALL CAP INDEX $83 EXP 04/03/20"
  Assets:Schwab:Intelligent-4321:Cash               -99.34 USD
    date: 2020-03-30
    schwab_action: "Buy to Open"
    source_desc: "CALL SMALL CAP INDEX $83 EXP 04/03/20"
  Expenses:Brokerage-Fees:Schwab                      1.34 USD

;; date: 2020-06-12
;; info: {"filename": "<testdata>/test_basic/transactions/Intelligent_Transactions_20201115-180120.CSV", "line": 20, "type": "text/csv"}

; features: []
2020-06-12 * "BUYOPT - PUT SMALL CAP INDEX $10 EXP 06/19/20"
  Assets:Schwab:Intelligent-4321:SMAL061920201000P    100 SMAL061920201000P {0.06 USD}
    date: 2020-06-12
    schwab_action: "Buy to Close"
    source_desc: "PUT SMALL CAP INDEX $10 EXP 06/19/20"
  Assets:Schwab:Intelligent-4321:Cash               -6.65 USD
    date: 2020-06-12
    schwab_action: "Buy to Close"
    source_desc: "PUT SMALL CAP INDEX $10 EXP 06/19/20"
  Income:Capital-Gains:Schwab:SMAL061920201000P
  Expenses:Brokerage-Fees:Schwab                     0.65 USD

;; date: 2020-08-24
;; info: {"filename": "<testdata>/test_basic/transactions/Intelligent_Transactions_20201115-180120.CSV", "line": 10, "type": "text/csv"}

; features: []
2020-08-24 * "BUYSTOCK - SCHWAB FUNDAMENTAL US SMALL COM ETF"
  Assets:Schwab:Intelligent-4321:FNDA       139 FNDA {34.8999 USD}
    date: 2020-08-24
    schwab_action: "Buy"
    source_desc: "SCHWAB FUNDAMENTAL US SMALL COM ETF"
  Assets:Schwab:Intelligent-4321:Cash  -4851.09 USD
    date: 2020-08-24
    schwab_action: "Buy"
    source_desc: "SCHWAB FUNDAMENTAL US SMALL COM ETF"

;; date: 2020-08-24
;; info: {"filename": "<testdata>/test_basic/transactions/Intelligent_Transactions_20201115-180120.CSV", "line": 9, "type": "text/csv"}

; features: []
2020-08-24 * "BUYSTOCK - SCHWAB US SMALL CAP ETF"
  Assets:Schwab:Intelligent-4321:SCHA       122 SCHA {71.0035 USD}
    date: 2020-08-24
    schwab_action: "Buy"
    source_desc: "SCHWAB US SMALL CAP ETF"
  Assets:Schwab:Intelligent-4321:Cash  -8662.43 USD
    date: 2020-08-24
    schwab_action: "Buy"
    source_desc: "SCHWAB US SMALL CAP ETF"

;; date: 2020-09-15
;; info: {"filename": "<testdata>/test_basic/transactions/Brokerage_Transactions_20201115-180021.CSV", "line": 5, "type": "text/csv"}

; features: []
2020-09-15 * "INTEREST - BANK INT 081620-091520 SCHWAB PREMIER BANK"
  Assets:Schwab:Brokerage-1234:Cash   0.05 USD
    date: 2020-09-15
    schwab_action: "Bank Interest"
    source_desc: "BANK INT 081620-091520 SCHWAB PREMIER BANK"
  Income:Interest:Schwab             -0.05 USD

;; date: 2020-10-15
;; info: {"filename": "<testdata>/test_basic/transactions/Intelligent_Transactions_20201115-180120.CSV", "line": 8, "type": "text/csv"}

; features: []
2020-10-15 * "INTEREST - BANK INT SCHWAB BANK"
  Assets:Schwab:Intelligent-4321:Cash   33.93 USD
    date: 2020-10-15
    schwab_action: "Bank Interest"
    source_desc: "BANK INT SCHWAB BANK"
  Income:Interest:Schwab               -33.93 USD

;; date: 2020-10-19
;; info: {"filename": "<testdata>/test_basic/transactions/Intelligent_Transactions_20201115-180120.CSV", "line": 7, "type": "text/csv"}

; features: [
;             {
;               "amount": "-4000.00 USD",
;               "date": "2020-10-19",
;               "key_value_pairs": {
;                 "desc": "Tfr SOME BANK",
;                 "schwab_action": "MoneyLink Transfer"
;               },
;               "source_account": "Assets:Schwab:Intelligent-4321:Cash"
;             }
;           ]
2020-10-19 * "TRANSFER - Tfr SOME BANK"
  Assets:Schwab:Intelligent-4321:Cash  -4000.00 USD
    date: 2020-10-19
    schwab_action: "MoneyLink Transfer"
    source_desc: "Tfr SOME BANK"
  Expenses:FIXME                        4000.00 USD

;; date: 2020-10-19
;; info: {"filename": "<testdata>/test_basic/transactions/Intelligent_Transactions_20201115-180120.CSV", "line": 6, "type": "text/csv"}

; features: []
2020-10-19 * "SELLSTOCK - SCHWAB FUNDAMENTAL US SMALL COM ETF"
  Assets:Schwab:Intelligent-4321:FNDA      -71 FNDA {} @ 35.6883 USD
    date: 2020-10-19
    schwab_action: "Sell"
    source_desc: "SCHWAB FUNDAMENTAL US SMALL COM ETF"
  Assets:Schwab:Intelligent-4321:Cash  2533.87 USD
    date: 2020-10-19
    schwab_action: "Sell"
    source_desc: "SCHWAB FUNDAMENTAL US SMALL COM ETF"
  Income:Capital-Gains:Schwab:FNDA

;; date: 2020-10-19
;; info: {"filename": "<testdata>/test_basic/transactions/Intelligent_Transactions_20201115-180120.CSV", "line": 5, "type": "text/csv"}

; features: []
2020-10-19 * "SELLSTOCK - SCHWAB US SMALL CAP ETF"
  Assets:Schwab:Intelligent-4321:SCHA      -81 SCHA {} @ 74.235 USD
    date: 2020-10-19
    schwab_action: "Sell"
    source_desc: "SCHWAB US SMALL CAP ETF"
  Assets:Schwab:Intelligent-4321:Cash  6013.04 USD
    date: 2020-10-19
    schwab_action: "Sell"
    source_desc: "SCHWAB US SMALL CAP ETF"
  Income:Capital-Gains:Schwab:SCHA

;; date: 2020-10-26
;; info: {"filename": "<testdata>/test_basic/transactions/EAC_Checking_Transactions_20201223-160009.CSV", "line": 9, "type": "text/csv"}

; features: [
;             {
;               "amount": "2500.00 USD",
;               "date": "2020-10-26",
;               "key_value_pairs": {
;                 "desc": "Electronic Deposit",
;                 "schwab_action": "ACH"
;               },
;               "source_account": "Assets:Schwab:Checking"
;             }
;           ]
2020-10-26 * "ACH - Electronic Deposit"
  Assets:Schwab:Checking   2500.00 USD
    date: 2020-10-26
    schwab_action: "ACH"
    source_desc: "Electronic Deposit"
  Expenses:FIXME          -2500.00 USD

;; date: 2020-10-27
;; info: {"filename": "<testdata>/test_basic/transactions/EAC_Checking_Transactions_20201223-160009.CSV", "line": 8, "type": "text/csv"}

; features: [
;             {
;               "amount": "1.56 USD",
;               "date": "2020-10-27",
;               "key_value_pairs": {
;                 "desc": "JPMorgan Chase Auth Crdt",
;                 "schwab_action": "ACH"
;               },
;               "source_account": "Assets:Schwab:Checking"
;             }
;           ]
2020-10-27 * "ACH - JPMorgan Chase Auth Crdt"
  Assets:Schwab:Checking   1.56 USD
    date: 2020-10-27
    schwab_action: "ACH"
    source_desc: "JPMorgan Chase Auth Crdt"
  Expenses:FIXME          -1.56 USD

;; date: 2020-10-27
;; info: {"filename": "<testdata>/test_basic/transactions/EAC_Checking_Transactions_20201223-160009.CSV", "line": 7, "type": "text/csv"}

; features: [
;             {
;               "amount": "-1.10 USD",
;               "date": "2020-10-27",
;               "key_value_pairs": {
;                 "desc": "JPMorgan Chase Auth Debit",
;                 "schwab_action": "ACH"
;               },
;               "source_account": "Assets:Schwab:Checking"
;             }
;           ]
2020-10-27 * "ACH - JPMorgan Chase Auth Debit"
  Assets:Schwab:Checking  -1.10 USD
    date: 2020-10-27
    schwab_action: "ACH"
    source_desc: "JPMorgan Chase Auth Debit"
  Expenses:FIXME           1.10 USD

;; date: 2020-11-01
;; info: {"filename": "<testdata>/test_basic/transactions/Brokerage_Transactions_20201115-180021.CSV", "line": 4, "type": "text/csv"}

; features: [
;             {
;               "amount": "300 FB",
;               "date": "2020-11-01",
;               "key_value_pairs": {
;                 "desc": "FACEBOOK INC CLASS A",
;                 "schwab_action": "Stock Plan Activity"
;               },
;               "source_account": "Assets:Schwab:Brokerage-1234:FB"
;             }
;           ]
2020-11-01 * "TRANSFER - FACEBOOK INC CLASS A"
  Assets:Schwab:Brokerage-1234:FB  300 FB {1 FIXME}
    date: 2020-11-01
    schwab_action: "Stock Plan Activity"
    source_desc: "FACEBOOK INC CLASS A"
  Expenses:FIXME

;; date: 2020-11-05
;; info: {"filename": "<testdata>/test_basic/transactions/Brokerage_Transactions_20201115-180021.CSV", "line": 3, "type": "text/csv"}

; features: []
2020-11-05 * "SELLSTOCK - FACEBOOK INC CLASS A"
  Assets:Schwab:Brokerage-1234:FB        -100 FB {} @ 261.50 USD
    date: 2020-11-05
    schwab_action: "Sell"
    source_desc: "FACEBOOK INC CLASS A"
  Assets:Schwab:Brokerage-1234:Cash  26143.94 USD
    date: 2020-11-05
    schwab_action: "Sell"
    source_desc: "FACEBOOK INC CLASS A"
  Income:Capital-Gains:Schwab:FB
  Expenses:Brokerage-Fees:Schwab         6.06 USD

;; date: 2020-11-06
;; info: {"filename": "<testdata>/test_basic/transactions/Intelligent_Transactions_20201115-180120.CSV", "line": 4, "type": "text/csv"}

; features: []
2020-11-06 * "INCOME - DIV - SCHWAB US TIPS ETF"
  Assets:Schwab:Intelligent-4321:Cash   136.69 USD
    date: 2020-11-06
    schwab_action: "Cash Dividend"
    source_desc: "SCHWAB US TIPS ETF"
  Income:Dividend:Schwab:SCHP          -136.69 USD

;; date: 2020-11-09
;; info: {"filename": "<testdata>/test_basic/transactions/Intelligent_Transactions_20201115-180120.CSV", "line": 3, "type": "text/csv"}

; features: []
2020-11-09 * "INCOME - DIV - XTRACKERS USD HIGH YIELDCOR BND ETF"
  Assets:Schwab:Intelligent-4321:Cash   92.16 USD
    date: 2020-11-09
    schwab_action: "Cash Dividend"
    source_desc: "XTRACKERS USD HIGH YIELDCOR BND ETF"
  Income:Dividend:Schwab:HYLB          -92.16 USD

;; date: 2020-11-10
;; info: {"filename": "<testdata>/test_basic/transactions/Brokerage_Transactions_20201115-180021.CSV", "line": 2, "type": "text/csv"}

; features: [
;             {
;               "amount": "-123.45 USD",
;               "date": "2020-11-10",
;               "key_value_pairs": {
;                 "desc": "JOURNAL TO 00004321",
;                 "schwab_action": "Journal"
;               },
;               "source_account": "Assets:Schwab:Brokerage-1234:Cash"
;             }
;           ]
2020-11-10 * "TRANSFER - JOURNAL TO 00004321"
  Assets:Schwab:Brokerage-1234:Cash  -123.45 USD
    date: 2020-11-10
    schwab_action: "Journal"
    source_desc: "JOURNAL TO 00004321"
  Expenses:FIXME                      123.45 USD

;; date: 2020-11-10
;; info: {"filename": "<testdata>/test_basic/transactions/Intelligent_Transactions_20201115-180120.CSV", "line": 2, "type": "text/csv"}

; features: [
;             {
;               "amount": "123.45 USD",
;               "date": "2020-11-10",
;               "key_value_pairs": {
;                 "desc": "JOURNAL FRM 00001234",
;                 "schwab_action": "Journal"
;               },
;               "source_account": "Assets:Schwab:Intelligent-4321:Cash"
;             }
;           ]
2020-11-10 * "TRANSFER - JOURNAL FRM 00001234"
  Assets:Schwab:Intelligent-4321:Cash   123.45 USD
    date: 2020-11-10
    schwab_action: "Journal"
    source_desc: "JOURNAL FRM 00001234"
  Expenses:FIXME                       -123.45 USD

;; date: 2020-11-13
;; info: {"filename": "<testdata>/test_basic/transactions/EAC_Checking_Transactions_20201223-160009.CSV", "line": 6, "type": "text/csv"}

; features: [
;             {
;               "amount": "10500.00 USD",
;               "date": "2020-11-13",
;               "key_value_pairs": {
;                 "desc": "JPMorgan Chase Ext Trnsfr",
;                 "schwab_action": "ACH"
;               },
;               "source_account": "Assets:Schwab:Checking"
;             }
;           ]
2020-11-13 * "ACH - JPMorgan Chase Ext Trnsfr"
  Assets:Schwab:Checking   10500.00 USD
    date: 2020-11-13
    schwab_action: "ACH"
    source_desc: "JPMorgan Chase Ext Trnsfr"
  Expenses:FIXME          -10500.00 USD

<<<<<<< HEAD
=======
;; date: 2020-11-13
;; info: {"filename": "<testdata>/test_basic/transactions/EAC_Checking_Transactions_20201223-160009.CSV", "line": 5, "type": "text/csv"}

; features: [
;             {
;               "amount": "-10500.00 USD",
;               "date": "2020-11-13",
;               "key_value_pairs": {
;                 "desc": "Funds Transfer to Brokerage -9999",
;                 "schwab_action": "TRANSFER"
;               },
;               "source_account": "Assets:Schwab:Checking"
;             }
;           ]
2020-11-13 * "TRANSFER - Funds Transfer to Brokerage -9999"
  Assets:Schwab:Checking  -10500.00 USD
    date: 2020-11-13
    schwab_action: "TRANSFER"
    source_desc: "Funds Transfer to Brokerage -9999"
  Expenses:FIXME           10500.00 USD

>>>>>>> 8207a377
;; date: 2020-11-15
;; info: {"filename": "<testdata>/test_basic/positions/All-Accounts-Positions-2020-11-15.CSV", "line": 5, "type": "text/csv"}

2020-11-15 balance Assets:Schwab:Brokerage-1234:Cash               0.00 USD

;; date: 2020-11-15
;; info: {"filename": "<testdata>/test_basic/positions/All-Accounts-Positions-2020-11-15.CSV", "line": 11, "type": "text/csv"}

2020-11-15 balance Assets:Schwab:Intelligent-4321:FNDA             100 FNDA

;; date: 2020-11-15
;; info: {"filename": "<testdata>/test_basic/positions/All-Accounts-Positions-2020-11-15.CSV", "line": 12, "type": "text/csv"}

2020-11-15 balance Assets:Schwab:Intelligent-4321:SCHA             100 SCHA

;; date: 2020-11-15
;; info: {"filename": "<testdata>/test_basic/positions/All-Accounts-Positions-2020-11-15.CSV", "line": 13, "type": "text/csv"}

2020-11-15 balance Assets:Schwab:Intelligent-4321:SMAL040120203200P 100 SMAL040120203200P

;; date: 2020-11-15
;; info: {"filename": "<testdata>/test_basic/positions/All-Accounts-Positions-2020-11-15.CSV", "line": 14, "type": "text/csv"}

2020-11-15 balance Assets:Schwab:Intelligent-4321:Cash             2000.00 USD

;; date: 2020-11-15
;; info: {"filename": "<testdata>/test_basic/positions/All-Accounts-Positions-2020-11-15.CSV", "line": 11, "type": "text/csv"}

2020-11-15 price FNDA                                38.30 USD

;; date: 2020-11-15
;; info: {"filename": "<testdata>/test_basic/positions/All-Accounts-Positions-2020-11-15.CSV", "line": 12, "type": "text/csv"}

2020-11-15 price SCHA                                78.97 USD

;; date: 2020-11-15
;; info: {"filename": "<testdata>/test_basic/positions/All-Accounts-Positions-2020-11-15.CSV", "line": 13, "type": "text/csv"}

2020-11-15 price SMAL040120203200P                   12.53 USD

;; date: 2020-12-21
;; info: {"filename": "<testdata>/test_basic/positions/Intelligent-Positions-2020-11-30.CSV", "line": 4, "type": "text/csv"}

2020-12-21 balance Assets:Schwab:Intelligent-4321:SCHA             110 SCHA

;; date: 2020-12-21
;; info: {"filename": "<testdata>/test_basic/positions/Intelligent-Positions-2020-11-30.CSV", "line": 5, "type": "text/csv"}

2020-12-21 balance Assets:Schwab:Intelligent-4321:Cash             2953.34 USD

;; date: 2020-12-21
;; info: {"filename": "<testdata>/test_basic/positions/Intelligent-Positions-2020-11-30.CSV", "line": 4, "type": "text/csv"}

2020-12-21 price SCHA                                88.71 USD<|MERGE_RESOLUTION|>--- conflicted
+++ resolved
@@ -151,11 +151,7 @@
 ;; info: {"filename": "<testdata>/test_basic/transactions/EAC_Checking_Transactions_20201223-160009.CSV", "line": 10, "type": "text/csv"}
 
 ; features: []
-<<<<<<< HEAD
-2020-01-31 * "INTADJUST - Interest Paid"
-=======
 2020-01-31 * "INTEREST - Interest Paid"
->>>>>>> 8207a377
   Assets:Schwab:Checking   0.09 USD
     date: 2020-01-31
     schwab_action: "INTADJUST"
@@ -525,8 +521,6 @@
     source_desc: "JPMorgan Chase Ext Trnsfr"
   Expenses:FIXME          -10500.00 USD
 
-<<<<<<< HEAD
-=======
 ;; date: 2020-11-13
 ;; info: {"filename": "<testdata>/test_basic/transactions/EAC_Checking_Transactions_20201223-160009.CSV", "line": 5, "type": "text/csv"}
 
@@ -548,7 +542,6 @@
     source_desc: "Funds Transfer to Brokerage -9999"
   Expenses:FIXME           10500.00 USD
 
->>>>>>> 8207a377
 ;; date: 2020-11-15
 ;; info: {"filename": "<testdata>/test_basic/positions/All-Accounts-Positions-2020-11-15.CSV", "line": 5, "type": "text/csv"}
 
